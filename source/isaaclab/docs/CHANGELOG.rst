--- conflicted
+++ resolved
@@ -1,8 +1,7 @@
 Changelog
 ---------
 
-<<<<<<< HEAD
-0.35.0 (2025-03-04)
+0.36.0 (2025-03-07)
 ~~~~~~~~~~~~~~~~~~~
 
 Removed
@@ -14,7 +13,15 @@
 * Deprecated the :attr:`warp_meshes` and :attr:`meshes` attributes from the
   :class:`~isaaclab.terrains.TerrainImporter` class. These attributes now return an empty dictionary
   with a deprecation warning.
-=======
+
+Changed
+^^^^^^^
+
+* Changed the prim path of the "plane" terrain inside the :class:`~isaaclab.terrains.TerrainImporter` class.
+  Earlier, the terrain was imported directly as the importer's prim path. Now, the terrain is imported as
+  ``{importer_prim_path}/{name}``, where ``name`` is the name of the terrain.
+
+
 0.35.0 (2025-03-07)
 ~~~~~~~~~~~~~~~~~~~
 
@@ -27,16 +34,10 @@
 * Added setting of :attr:`~isaaclab.assets.ArticulationData.default_joint_armature` and
   :attr:`~isaaclab.assets.ArticulationData.default_joint_friction` attributes in the
   :class:`~isaaclab.assets.Articulation` class based on user configuration.
->>>>>>> 46cbb5d6
-
-Changed
-^^^^^^^
-
-<<<<<<< HEAD
-* Changed the prim path of the "plane" terrain inside the :class:`~isaaclab.terrains.TerrainImporter` class.
-  Earlier, the terrain was imported directly as the importer's prim path. Now, the terrain is imported as
-  ``{importer_prim_path}/{name}``, where ``name`` is the name of the terrain.
-=======
+
+Changed
+^^^^^^^
+
 * Removed unnecessary buffer creation operations inside the :class:`~isaaclab.assets.Articulation` class.
   Earlier, the class initialized a variety of buffer data with zeros and in the next function assigned
   them the value from PhysX. This made the code bulkier and more complex for no reason.
@@ -74,7 +75,6 @@
 
 * Fixed the issue of misalignment in the motion vectors from the :class:`TiledCamera`
   with other modalities such as RGBA and depth.
->>>>>>> 46cbb5d6
 
 
 0.34.7 (2025-03-04)
